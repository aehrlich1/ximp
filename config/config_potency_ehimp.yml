--- conflicted
+++ resolved
@@ -16,13 +16,8 @@
 repr_model: "EHIMP"
 use_erg: True
 use_ft: True
-<<<<<<< HEAD
-ft_resolution: [3] #, 10]
-rg_embedding_dim: [8] #, 16] # Actually this is also an encoder and could be renamed
-=======
 ft_resolution: [5] #, 10]
 rg_embedding_dim: [8, 16] #, 16] # Actually this is also an encoder and could be renamed
->>>>>>> 0ace62b7
 
 hidden_channels: [32, 64]
 out_channels: [64, 128]
